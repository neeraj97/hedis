--- conflicted
+++ resolved
@@ -4,16 +4,12 @@
 
 import Prelude hiding (min, max)
 import Data.ByteString (ByteString, empty, append)
-<<<<<<< HEAD
 import qualified Data.ByteString.Char8 as Char8
 import qualified Data.ByteString as BS
 import Data.Maybe (maybeToList, catMaybes)
-=======
-import Data.Maybe (maybeToList)
 #if __GLASGOW_HASKELL__ < 808
 import Data.Semigroup ((<>))
 #endif
->>>>>>> 4f0c5697
 import Database.Redis.Core
 import Database.Redis.Protocol
 import Database.Redis.Types
@@ -1330,7 +1326,7 @@
     , clusterSlotsNodeID :: ByteString
     } deriving (Show)
 
-data ClusterSlotsResponseEntry = ClusterSlotsResponseEntry 
+data ClusterSlotsResponseEntry = ClusterSlotsResponseEntry
     { clusterSlotsResponseEntryStartSlot :: Int
     , clusterSlotsResponseEntryEndSlot :: Int
     , clusterSlotsResponseEntryMaster :: ClusterSlotsNode
@@ -1344,10 +1340,10 @@
     decode a = Left a
 
 instance RedisResult ClusterSlotsResponseEntry where
-    decode (MultiBulk (Just 
+    decode (MultiBulk (Just
         ((Integer startSlot):(Integer endSlot):masterData:replicas))) = do
             clusterSlotsResponseEntryMaster <- decode masterData
-            clusterSlotsResponseEntryReplicas <- mapM decode replicas 
+            clusterSlotsResponseEntryReplicas <- mapM decode replicas
             let clusterSlotsResponseEntryStartSlot = fromInteger startSlot
             let clusterSlotsResponseEntryEndSlot = fromInteger endSlot
             return ClusterSlotsResponseEntry{..}
@@ -1357,21 +1353,21 @@
     decode (MultiBulk (Just ((Bulk (Just clusterSlotsNodeIP)):(Integer port):(Bulk (Just clusterSlotsNodeID)):_))) = Right ClusterSlotsNode{..}
         where clusterSlotsNodePort = fromInteger port
     decode a = Left a
-    
+
 
 clusterSlots
     :: (RedisCtx m f)
     => m (f ClusterSlotsResponse)
 clusterSlots = sendRequest $ ["CLUSTER", "SLOTS"]
 
-clusterSetSlotImporting 
+clusterSetSlotImporting
     :: (RedisCtx m f)
     => Integer
     -> ByteString
     -> m (f Status)
 clusterSetSlotImporting slot sourceNodeId = sendRequest $ ["CLUSTER", "SETSLOT", (encode slot), "IMPORTING", sourceNodeId]
 
-clusterSetSlotMigrating 
+clusterSetSlotMigrating
     :: (RedisCtx m f)
     => Integer
     -> ByteString
