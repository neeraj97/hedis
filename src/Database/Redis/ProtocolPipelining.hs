{-# LANGUAGE OverloadedStrings #-}
{-# LANGUAGE RecordWildCards #-}

-- |A module for automatic, optimal protocol pipelining.
--
--  Protocol pipelining is a technique in which multiple requests are written
--  out to a single socket without waiting for the corresponding responses.
--  The pipelining of requests results in a dramatic improvement in protocol
--  performance.
--
--  [Optimal Pipelining] uses the least number of network packets possible
--
--  [Automatic Pipelining] means that requests are implicitly pipelined as much
--      as possible, i.e. as long as a request's response is not used before any
--      subsequent requests.
--
module Database.Redis.ProtocolPipelining (
  Connection,
<<<<<<< HEAD
  connect, enableTLS, beginReceiving, disconnect, request, send, recv, flush, fromCtx
=======
  connect, enableTLS, beginReceiving, disconnect, request, send, recv, flush,
  ConnectionLostException(..),
  ConnectTimeout(..),
  PortID(..)
>>>>>>> c32cee5b
) where

import           Prelude
import           Control.Monad
import qualified Scanner
import qualified Data.ByteString as S
import           Data.IORef
import qualified Network.Socket as NS
import qualified Network.TLS as TLS
import           System.IO.Unsafe

import           Database.Redis.Protocol
<<<<<<< HEAD
import qualified Database.Redis.ConnectionContext as CC
=======

data PortID = PortNumber NS.PortNumber
            | UnixSocket String
            deriving (Eq, Show)

data ConnectionContext = NormalHandle Handle | TLSContext TLS.Context
>>>>>>> c32cee5b

data Connection = Conn
  { connCtx        :: CC.ConnectionContext -- ^ Connection socket-handle.
  , connReplies    :: IORef [Reply] -- ^ Reply thunks for unsent requests.
  , connPending    :: IORef [Reply]
    -- ^ Reply thunks for requests "in the pipeline". Refers to the same list as
    --   'connReplies', but can have an offset.
  , connPendingCnt :: IORef Int
    -- ^ Number of pending replies and thus the difference length between
    --   'connReplies' and 'connPending'.
    --   length connPending  - pendingCount = length connReplies
  }


fromCtx :: CC.ConnectionContext -> IO Connection
fromCtx ctx = Conn ctx <$> newIORef [] <*> newIORef [] <*> newIORef 0


<<<<<<< HEAD
connect :: NS.HostName -> CC.PortID -> Maybe Int -> IO Connection
connect hostName portId timeoutOpt = do
    connCtx <- CC.connect hostName portId timeoutOpt
=======
instance Exception ConnectTimeout

getHostAddrInfo :: NS.HostName -> NS.PortNumber -> IO [NS.AddrInfo]
getHostAddrInfo hostname port = do
  NS.getAddrInfo (Just hints) (Just hostname) (Just $ show port)
  where
    hints = NS.defaultHints
      { NS.addrSocketType = NS.Stream }

connectSocket :: [NS.AddrInfo] -> IO NS.Socket
connectSocket [] = error "connectSocket: unexpected empty list"
connectSocket (addr:rest) = tryConnect >>= \case
  Right sock -> return sock
  Left err   -> if null rest
                then throwIO err
                else connectSocket rest
  where
    tryConnect :: IO (Either IOError NS.Socket)
    tryConnect = bracketOnError createSock NS.close $ \sock -> do
      try (NS.connect sock $ NS.addrAddress addr) >>= \case
        Right () -> return (Right sock)
        Left err -> NS.close sock >> return (Left err)
      where
        createSock = NS.socket (NS.addrFamily addr)
                               (NS.addrSocketType addr)
                               (NS.addrProtocol addr)

connect :: NS.HostName -> PortID -> Maybe Int -> IO Connection
connect hostName portId timeoutOpt =
  bracketOnError hConnect hClose $ \h -> do
    hSetBinaryMode h True
>>>>>>> c32cee5b
    connReplies <- newIORef []
    connPending <- newIORef []
    connPendingCnt <- newIORef 0
    return Conn{..}

enableTLS :: TLS.ClientParams -> Connection -> IO Connection
enableTLS tlsParams conn@Conn{..} = do
    newCtx <- CC.enableTLS tlsParams connCtx
    return conn{connCtx = newCtx}

beginReceiving :: Connection -> IO ()
beginReceiving conn = do
  rs <- connGetReplies conn
  writeIORef (connReplies conn) rs
  writeIORef (connPending conn) rs

disconnect :: Connection -> IO ()
disconnect Conn{..} = CC.disconnect connCtx

-- |Write the request to the socket output buffer, without actually sending.
--  The 'Handle' is 'hFlush'ed when reading replies from the 'connCtx'.
send :: Connection -> S.ByteString -> IO ()
send Conn{..} s = do
  CC.send connCtx s

  -- Signal that we expect one more reply from Redis.
  n <- atomicModifyIORef' connPendingCnt $ \n -> let n' = n+1 in (n', n')
  -- Limit the "pipeline length". This is necessary in long pipelines, to avoid
  -- thunk build-up, and thus space-leaks.
  -- TODO find smallest max pending with good-enough performance.
  when (n >= 1000) $ do
    -- Force oldest pending reply.
    r:_ <- readIORef connPending
    r `seq` return ()

-- |Take a reply-thunk from the list of future replies.
recv :: Connection -> IO Reply
recv Conn{..} = do
  (r:rs) <- readIORef connReplies
  writeIORef connReplies rs
  return r

-- | Flush the socket.  Normally, the socket is flushed in 'recv' (actually 'conGetReplies'), but
-- for the multithreaded pub/sub code, the sending thread needs to explicitly flush the subscription
-- change requests.
flush :: Connection -> IO ()
flush Conn{..} = CC.flush connCtx

-- |Send a request and receive the corresponding reply
request :: Connection -> S.ByteString -> IO Reply
request conn req = send conn req >> recv conn

-- |A list of all future 'Reply's of the 'Connection'.
--
--  The spine of the list can be evaluated without forcing the replies.
--
--  Evaluating/forcing a 'Reply' from the list will 'unsafeInterleaveIO' the
--  reading and parsing from the 'connCtx'. To ensure correct ordering, each
--  Reply first evaluates (and thus reads from the network) the previous one.
--
--  'unsafeInterleaveIO' only evaluates it's result once, making this function
--  thread-safe. 'Handle' as implemented by GHC is also threadsafe, it is safe
--  to call 'hFlush' here. The list constructor '(:)' must be called from
--  /within/ unsafeInterleaveIO, to keep the replies in correct order.
connGetReplies :: Connection -> IO [Reply]
connGetReplies conn@Conn{..} = go S.empty (SingleLine "previous of first")
  where
    go rest previous = do
      -- lazy pattern match to actually delay the receiving
      ~(r, rest') <- unsafeInterleaveIO $ do
        -- Force previous reply for correct order.
        previous `seq` return ()
        scanResult <- Scanner.scanWith readMore reply rest
        case scanResult of
          Scanner.Fail{}       -> CC.errConnClosed
          Scanner.More{}    -> error "Hedis: parseWith returned Partial"
          Scanner.Done rest' r -> do
            -- r is the same as 'head' of 'connPending'. Since we just
            -- received r, we remove it from the pending list.
            atomicModifyIORef' connPending $ \(_:rs) -> (rs, ())
            -- We now expect one less reply from Redis. We don't count to
            -- negative, which would otherwise occur during pubsub.
            atomicModifyIORef' connPendingCnt $ \n -> (max 0 (n-1), ())
            return (r, rest')
      rs <- unsafeInterleaveIO (go rest' r)
      return (r:rs)

    readMore = CC.ioErrorToConnLost $ do
      flush conn
      CC.recv connCtx<|MERGE_RESOLUTION|>--- conflicted
+++ resolved
@@ -16,14 +16,7 @@
 --
 module Database.Redis.ProtocolPipelining (
   Connection,
-<<<<<<< HEAD
   connect, enableTLS, beginReceiving, disconnect, request, send, recv, flush, fromCtx
-=======
-  connect, enableTLS, beginReceiving, disconnect, request, send, recv, flush,
-  ConnectionLostException(..),
-  ConnectTimeout(..),
-  PortID(..)
->>>>>>> c32cee5b
 ) where
 
 import           Prelude
@@ -36,16 +29,7 @@
 import           System.IO.Unsafe
 
 import           Database.Redis.Protocol
-<<<<<<< HEAD
 import qualified Database.Redis.ConnectionContext as CC
-=======
-
-data PortID = PortNumber NS.PortNumber
-            | UnixSocket String
-            deriving (Eq, Show)
-
-data ConnectionContext = NormalHandle Handle | TLSContext TLS.Context
->>>>>>> c32cee5b
 
 data Connection = Conn
   { connCtx        :: CC.ConnectionContext -- ^ Connection socket-handle.
@@ -63,44 +47,9 @@
 fromCtx :: CC.ConnectionContext -> IO Connection
 fromCtx ctx = Conn ctx <$> newIORef [] <*> newIORef [] <*> newIORef 0
 
-
-<<<<<<< HEAD
 connect :: NS.HostName -> CC.PortID -> Maybe Int -> IO Connection
 connect hostName portId timeoutOpt = do
     connCtx <- CC.connect hostName portId timeoutOpt
-=======
-instance Exception ConnectTimeout
-
-getHostAddrInfo :: NS.HostName -> NS.PortNumber -> IO [NS.AddrInfo]
-getHostAddrInfo hostname port = do
-  NS.getAddrInfo (Just hints) (Just hostname) (Just $ show port)
-  where
-    hints = NS.defaultHints
-      { NS.addrSocketType = NS.Stream }
-
-connectSocket :: [NS.AddrInfo] -> IO NS.Socket
-connectSocket [] = error "connectSocket: unexpected empty list"
-connectSocket (addr:rest) = tryConnect >>= \case
-  Right sock -> return sock
-  Left err   -> if null rest
-                then throwIO err
-                else connectSocket rest
-  where
-    tryConnect :: IO (Either IOError NS.Socket)
-    tryConnect = bracketOnError createSock NS.close $ \sock -> do
-      try (NS.connect sock $ NS.addrAddress addr) >>= \case
-        Right () -> return (Right sock)
-        Left err -> NS.close sock >> return (Left err)
-      where
-        createSock = NS.socket (NS.addrFamily addr)
-                               (NS.addrSocketType addr)
-                               (NS.addrProtocol addr)
-
-connect :: NS.HostName -> PortID -> Maybe Int -> IO Connection
-connect hostName portId timeoutOpt =
-  bracketOnError hConnect hClose $ \h -> do
-    hSetBinaryMode h True
->>>>>>> c32cee5b
     connReplies <- newIORef []
     connPending <- newIORef []
     connPendingCnt <- newIORef 0
