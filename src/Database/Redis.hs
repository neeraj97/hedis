--- conflicted
+++ resolved
@@ -23,7 +23,7 @@
     -- @
     --
     -- Send commands to the server:
-    -- 
+    --
     -- @
     -- {-\# LANGUAGE OverloadedStrings \#-}
     -- ...
@@ -114,7 +114,7 @@
     --  The Redis Scripting website (<http://redis.io/commands/eval>)
     --  documents the exact semantics of the scripting commands and value
     --  conversion.
-    
+
     -- ** Automatic Pipelining
     -- |Commands are automatically pipelined as much as possible. For example,
     --  in the above \"hello world\" example, all four commands are pipelined.
@@ -130,7 +130,7 @@
     --  sent only when at least one reply has been received. That means, command
     --  functions may block until there are less than 1000 outstanding replies.
     --
-    
+
     -- ** Error Behavior
     -- |
     --  [Operations against keys holding the wrong kind of value:] Outside of a
@@ -155,7 +155,7 @@
     --    sure it is not left in an unusable state, e.g. closed or inside a
     --    transaction.
     --
-    
+
     -- * The Redis Monad
     Redis(), runRedis,
     unRedis, reRedis,
@@ -163,28 +163,24 @@
 
     -- * Connection
     Connection, ConnectError(..), connect, checkedConnect, disconnect,
-<<<<<<< HEAD
+    withConnect, withCheckedConnect,
     ConnectInfo(..), defaultConnectInfo, parseConnectInfo, connectCluster,
-=======
-    withConnect, withCheckedConnect,
-    ConnectInfo(..), defaultConnectInfo, parseConnectInfo,
->>>>>>> c32cee5b
     PortID(..),
 
     -- * Commands
     module Database.Redis.Commands,
-    
+
     -- * Transactions
     module Database.Redis.Transactions,
-    
+
     -- * Pub\/Sub
     module Database.Redis.PubSub,
 
     -- * Low-Level Command API
     sendRequest,
     Reply(..), Status(..), RedisResult(..), ConnectionLostException(..),
-    ConnectTimeout(..)
-    
+    ConnectTimeout(..),
+
     -- |[Solution to Exercise]
     --
     --  Type of 'expire' inside a transaction:
@@ -208,15 +204,12 @@
     , checkedConnect
     , connect
     , ConnectError(..)
-    , Connection(..))
-import Database.Redis.ConnectionContext(PortID(..), ConnectionLostException(..))
+    , Connection(..)
+    , withConnect
+    , withCheckedConnect)
+import Database.Redis.ConnectionContext(PortID(..), ConnectionLostException(..), ConnectTimeout(..))
 import Database.Redis.PubSub
 import Database.Redis.Protocol
-<<<<<<< HEAD
-=======
-import Database.Redis.ProtocolPipelining
-    (PortID(..), ConnectionLostException(..), ConnectTimeout(..))
->>>>>>> c32cee5b
 import Database.Redis.Transactions
 import Database.Redis.Types
 import Database.Redis.URL
